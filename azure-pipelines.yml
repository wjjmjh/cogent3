--- conflicted
+++ resolved
@@ -1,3 +1,6 @@
+trigger:
+  - master
+
 variables:
   CODECOV_TOKEN: 504b0637-b4c1-4991-bc79-7a29aee41b44
   CIBW_BUILD: cp36-* cp37-* cp38-*
@@ -8,8 +11,6 @@
   pool: {vmImage: 'ubuntu-latest'}
   steps:
     - task: UsePythonVersion@0
-      inputs:
-        versionSpec: '3.7'
     - bash: |
         python -m pip install --upgrade pip
         python -m pip install .[dev] codecov
@@ -29,8 +30,6 @@
   pool: {vmImage: 'ubuntu-latest'}
   steps:
     - task: UsePythonVersion@0
-      inputs:
-        versionSpec: '3.7'
     - bash: |
         python -m pip install --upgrade pip
         python -m pip install .[dev] codecov
@@ -50,8 +49,6 @@
   pool: {vmImage: 'ubuntu-latest'}
   steps:
     - task: UsePythonVersion@0
-      inputs:
-        versionSpec: '3.7'
     - bash: |
         python -m pip install --upgrade pip
         python -m pip install .[dev] codecov
@@ -71,8 +68,6 @@
   pool: {vmImage: 'macos-latest'}
   steps:
     - task: UsePythonVersion@0
-      inputs:
-        versionSpec: '3.7'
     - bash: |
         python -m pip install --upgrade pip
         python -m pip install .[dev] codecov
@@ -92,8 +87,6 @@
   pool: {vmImage: 'macos-latest'}
   steps:
     - task: UsePythonVersion@0
-      inputs:
-        versionSpec: '3.7'
     - bash: |
         python -m pip install --upgrade pip
         python -m pip install .[dev] codecov
@@ -113,8 +106,6 @@
   pool: {vmImage: 'macos-latest'}
   steps:
     - task: UsePythonVersion@0
-      inputs:
-        versionSpec: '3.7'
     - bash: |
         python -m pip install --upgrade pip
         python -m pip install .[dev] codecov
@@ -140,8 +131,6 @@
         python -m pip install .[dev] codecov
         tox -e py37
         codecov
-<<<<<<< HEAD
-=======
     - task: PublishTestResults@2
       condition: succeededOrFailed()
       inputs:
@@ -149,10 +138,9 @@
         testRunTitle: 'Publish test results for Windows Python 3.8'
         failTaskOnFailedTests: true
 
->>>>>>> b90a451b
 - job: Linux_Build
   pool: {vmImage: 'ubuntu-latest'}
-  steps:
+  steps: 
     - {task: UsePythonVersion@0, inputs: {versionSpec: '3.6'}}
     - {task: UsePythonVersion@0, inputs: {versionSpec: '3.7'}}
     - {task: UsePythonVersion@0, inputs: {versionSpec: '3.8'}}
@@ -167,7 +155,7 @@
 
 - job: MacOS_Build
   pool: {vmImage: 'macos-latest'}
-  steps:
+  steps: 
     - {task: UsePythonVersion@0, inputs: {versionSpec: '3.6'}}
     - {task: UsePythonVersion@0, inputs: {versionSpec: '3.7'}}
     - {task: UsePythonVersion@0, inputs: {versionSpec: '3.8'}}
