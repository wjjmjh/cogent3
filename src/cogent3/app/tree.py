from cogent3 import make_tree
from cogent3.phylo.nj import gnj

from .composable import ComposableTree

__author__ = "Gavin Huttley"
__copyright__ = "Copyright 2007-2019, The Cogent Project"
__credits__ = ["Gavin Huttley"]
__license__ = "BSD-3"
__version__ = "2019.8.30a"
__maintainer__ = "Gavin Huttley"
__email__ = "Gavin.Huttley@anu.edu.au"
__status__ = "Alpha"


class scale_branches(ComposableTree):
    """Transforms tree branch lengths from nucleotide to codon, or the converse.
    Returns a Tree."""

    def __init__(self, nuc_to_codon=None, codon_to_nuc=None, scalar=1, min_length=1e-6):
        super(scale_branches, self).__init__(
            input_types="tree",
            output_types=("tree", "serialisable"),
            data_types=("PhyloNode", "TreeNode"),
        )
        """returns a new tree with lengths divided by scalar
    
        Parameters
        ----------
        nuc_to_codon : bool
            scalar is 3
        codon_to_nuc : bool
            scalar is 1/3
        scalar
            numerical value. Overridden by either nuc_to_codon or
            codon_to_nuc
        min_length
            set branch length to this value if it's not defined,
            or <= zero
        """
        self._formatted_params()
        assert not all([nuc_to_codon, codon_to_nuc])
        if nuc_to_codon:
            scalar = 3
        elif codon_to_nuc:
            scalar = 1 / 3
        else:
            assert scalar is not None

        self._scalar = scalar
        self._min_length = min_length
        self.func = self._scale_lengths

    def _scale_lengths(self, tree):
        scalar = self._scalar
        min_length = self._min_length
        tree = tree.deepcopy()
        for edge in tree.postorder():
            if edge.name == "root":
                continue  # root has no length
            length = edge.length
            length = length / scalar if length else min_length
            edge.length = abs(length)  # force to be positive

        return tree


class uniformize_tree(ComposableTree):
    """Standardises the orientation of unrooted trees. Returns a Tree."""

    def __init__(self, root_at="midpoint", ordered_names=None):
        super(uniformize_tree, self).__init__(
            input_types="tree",
            output_types=("tree", "serialisable"),
            data_types=("PhyloNode", "TreeNode"),
        )
        """returns a new tree with standardised orientation
        
        Parameters
        ----------
        root_at
            edge to root at, defaults to midpoint
        ordered_names
            ordering of names, if not provided, taken from first
            tree
        """
        self._formatted_params()
        self._root_at = root_at
        self._ordered_names = ordered_names
        self.func = self._uniformize

    def _uniformize(self, tree):
        if self._root_at == "midpoint":
            new = tree.root_at_midpoint()
        else:
            new = tree.rooted_with_tip(self._root_at)

        if self._ordered_names is None:
            self._ordered_names = tree.get_tip_names()
        new = new.sorted(self._ordered_names)
        return new


class quick_tree(ComposableTree):
    """Neighbour Joining tree based on pairwise distances."""

<<<<<<< HEAD
    _input_type = frozenset(["pairwise_distances"])
    _output_type = frozenset(["tree", "serialisable"])
    _data_types = frozenset(["DistanceMatrix"])

    def __init__(self, drop_invalid=False):
=======
    def __init__(self, distance="TN93", moltype="dna"):
>>>>>>> 68d6e1fb
        """computes a neighbour joining tree from an alignment

        Parameters
        ----------
        drop_invalid : bool
            drops all rows / columns with an invalid entry
            if True, sequences for which a pairwise distance could not be
            calculated are excluded, the resulting tree will be for the subset of labels with strictly valid distances
            if False, an ArithmeticError is raised if a distance could not be computed on observed data.
        """
        super(quick_tree, self).__init__(
            input_types="aligned",
            output_types=("tree", "serialisable"),
            data_types=("ArrayAlignment", "Alignment"),
        )
        self._formatted_params()
        self.func = self.quick_tree
        self._drop_invalid = drop_invalid

    def quick_tree(self, dists):
        """estimates a neighbor joining tree"""
        size = dists.shape[0]
        dists = dists.drop_invalid() if self._drop_invalid else dists
        if dists is None or (dists.shape[0] != size and not self._drop_invalid):
            msg = (
                f"some pairwise distances could not be computed with"
                " {self._distance}, pick a different distance"
            )
            raise ValueError(msg)

        # how many species do we have
        species = dists.keys()
        if len(species) == 2:
            dist = list(dists.values())[0] / 2.0
            treestring = "(%s:%.4f,%s:%.4f)" % (species[0], dist, species[1], dist)
            tree = make_tree(treestring=treestring, underscore_unmunge=True)
        else:
            (result,) = gnj(dists.todict(), keep=1, show_progress=False)
            (score, tree) = result

        return tree<|MERGE_RESOLUTION|>--- conflicted
+++ resolved
@@ -104,15 +104,7 @@
 class quick_tree(ComposableTree):
     """Neighbour Joining tree based on pairwise distances."""
 
-<<<<<<< HEAD
-    _input_type = frozenset(["pairwise_distances"])
-    _output_type = frozenset(["tree", "serialisable"])
-    _data_types = frozenset(["DistanceMatrix"])
-
     def __init__(self, drop_invalid=False):
-=======
-    def __init__(self, distance="TN93", moltype="dna"):
->>>>>>> 68d6e1fb
         """computes a neighbour joining tree from an alignment
 
         Parameters
@@ -124,9 +116,9 @@
             if False, an ArithmeticError is raised if a distance could not be computed on observed data.
         """
         super(quick_tree, self).__init__(
-            input_types="aligned",
+            input_types="pairwise_distances",
             output_types=("tree", "serialisable"),
-            data_types=("ArrayAlignment", "Alignment"),
+            data_types="DistanceMatrix",
         )
         self._formatted_params()
         self.func = self.quick_tree
