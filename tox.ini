[tox]
<<<<<<< HEAD
envlist = py36, py37, py37mpi, py38, doctest
=======
envlist = py36, py37, py38, py37mpi, doctest
>>>>>>> 5ec94fbb

[testenv]
deps = numpy
       tinydb
       tqdm
       click
       pytest
       scitrack
       doctest: nbformat
       doctest: nbconvert
       doctest: jupyter_client
       doctest: ipykernel
       py{36,37,38}: pytest-cov
       py37mpi: mpi4py

[testenv:doctest]
changedir = doc
commands =
    # create ipython kernel
    python -m ipykernel install --user --name python3
    python doctest_rsts.py -1 -f cookbook -s ipynb
    python doctest_rsts.py -1 -f cookbook -s rst
    python doctest_rsts.py -1 -f examples -s rst
    python doctest_rsts.py -1 -f examples -s ipynb
    python doctest_rsts.py -1 -f draw -s ipynb

[testenv:py38]
changedir = tests
basepython = python3.8
commands =
    pytest --cov-report xml --cov=cogent3 ./ --ignore=test_mpi.py

[testenv:py37]
changedir = tests
basepython = python3.7
commands =
    pytest --cov-report xml --cov=cogent3 ./ --ignore=test_mpi.py

[testenv:py37mpi]
changedir = tests
basepython = python3.7
commands =
    mpiexec -n 1 pytest --cov-report xml --cov=cogent3 ./ test_mpi.py

[testenv:py36]
changedir = tests
basepython = python3.6
commands =
    pytest --cov-report xml --cov=cogent3 ./ --ignore=test_mpi.py<|MERGE_RESOLUTION|>--- conflicted
+++ resolved
@@ -1,9 +1,5 @@
 [tox]
-<<<<<<< HEAD
-envlist = py36, py37, py37mpi, py38, doctest
-=======
 envlist = py36, py37, py38, py37mpi, doctest
->>>>>>> 5ec94fbb
 
 [testenv]
 deps = numpy
